--- conflicted
+++ resolved
@@ -37,11 +37,7 @@
 	FAULT_INJECT_NETWORK_FILTER = "fault_inject"
 	RPC_PROXY                   = "rpc_proxy"
 	X_PROXY                     = "x_proxy"
-<<<<<<< HEAD
-	MIXER												= "mixer"
-=======
 	MIXER                       = "mixer"
->>>>>>> a03e1cd7
 )
 
 // ClusterType
