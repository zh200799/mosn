--- conflicted
+++ resolved
@@ -66,15 +66,10 @@
 
 // Group of load balancer type
 const (
-<<<<<<< HEAD
 	LB_RANDOM       LbType = "LB_RANDOM"
 	LB_ROUNDROBIN   LbType = "LB_ROUNDROBIN"
 	LB_ORIGINAL_DST LbType = "LB_ORIGINAL_DST"
-=======
-	LB_RANDOM        LbType = "LB_RANDOM"
-	LB_ROUNDROBIN    LbType = "LB_ROUNDROBIN"
 	LB_LEAST_REQUEST LbType = "LB_LEAST_REQUEST"
->>>>>>> 075713cd
 )
 
 // Cluster represents a cluster's information
