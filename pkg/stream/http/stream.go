--- conflicted
+++ resolved
@@ -29,9 +29,10 @@
 	"github.com/valyala/fasthttp"
 	"bufio"
 	"errors"
+	"io"
 	"strconv"
-	"io"
 	"net/http"
+	mosnhttp "github.com/alipay/sofa-mosn/pkg/protocol/http"
 )
 
 var errConnClose = errors.New("connection closed")
@@ -67,8 +68,9 @@
 	connCallbacks types.ConnectionEventListener
 
 	bufChan chan types.IoBuffer
-	br      *bufio.Reader
-	bw      *bufio.Writer
+
+	br *bufio.Reader
+	bw *bufio.Writer
 
 	logger log.Logger
 }
@@ -185,25 +187,16 @@
 	csc.streamConnCallbacks.OnGoAway()
 }
 
-<<<<<<< HEAD
-func (csc *clientStreamConnection) NewStream(ctx context.Context, streamID string, receiver types.StreamReceiver) types.StreamSender {
+func (csc *clientStreamConnection) NewStream(ctx context.Context, receiver types.StreamReceiver) types.StreamSender {
 	s := &clientStream{
 		stream: stream{
-			context:  context.WithValue(ctx, types.ContextKeyStreamID, streamID),
 			request:  fasthttp.AcquireRequest(),
-=======
-func (csw *clientStreamWrapper) NewStream(ctx context.Context, receiver types.StreamReceiver) types.StreamSender {
-	stream := &clientStream{
-		stream: stream{
->>>>>>> 6c55e897
 			receiver: receiver,
 		},
 		connection: csc,
 	}
 
 	csc.stream = s
-
-	//s.request.Header.DisableNormalizing()
 
 	return s
 }
@@ -241,9 +234,6 @@
 	for {
 		// 1. blocking read using fasthttp.Request.Read
 		request := fasthttp.AcquireRequest()
-		//request.Header.DisableNormalizing()
-
-<<<<<<< HEAD
 		err := request.Read(ssc.br)
 		if err != nil {
 			if err != errConnClose && err != io.EOF {
@@ -253,36 +243,16 @@
 		}
 
 		// 2. request processing
-
-		// generate stream id using global counter
-		streamID := protocol.GenerateIDString()
-=======
-func (ssc *serverStreamConnection) ServeHTTP(ctx *fasthttp.RequestCtx) {
-	s := &serverStream{
-		stream: stream{
-			context: ssc.context,
-		},
-		ctx:              ctx,
-		connection:       ssc,
-		responseDoneChan: make(chan bool, 1),
-	}
-
-	s.receiver = ssc.serverStreamConnCallbacks.NewStreamDetect(s.stream.context, s)
->>>>>>> 6c55e897
-
 		s := &serverStream{
 			stream: stream{
 				request:  request,
 				response: fasthttp.AcquireResponse(),
-				context:  context.WithValue(ssc.context, types.ContextKeyStreamID, streamID),
 			},
 			connection:       ssc,
 			responseDoneChan: make(chan bool, 1),
 		}
 
-		//s.response.Header.DisableNormalizing()
-
-		s.receiver = ssc.serverStreamConnCallbacks.NewStream(s.stream.context, streamID, s)
+		s.receiver = ssc.serverStreamConnCallbacks.NewStreamDetect(s.stream.context, s)
 
 		ssc.stream = s
 
@@ -352,7 +322,7 @@
 
 // types.StreamSender
 func (s *clientStream) AppendHeaders(context context.Context, headersIn types.HeaderMap, endStream bool) error {
-	headers := headersIn.(requestHeader)
+	headers := headersIn.(mosnhttp.RequestHeader)
 
 	// TODO: protocol convert in pkg/protocol
 	//if the request contains body, use "POST" as default, the http request method will be setted by MosnHeaderMethod
@@ -389,6 +359,8 @@
 	if host, ok := headers.Get(protocol.MosnHeaderHostKey); ok {
 		headers.Del(protocol.MosnHeaderHostKey)
 		headers.SetHost(host)
+	} else {
+		headers.SetHost(s.connection.conn.RemoteAddr().String())
 	}
 
 	if host, ok := headers.Get(protocol.IstioHeaderHostKey); ok {
@@ -447,13 +419,13 @@
 
 func (s *clientStream) handleResponse() {
 	if s.response != nil {
-		header := responseHeader{&s.response.Header}
+		header := mosnhttp.ResponseHeader{&s.response.Header}
 
 		statusCode := header.StatusCode()
 		status := strconv.Itoa(statusCode)
 		// inherit upstream's response status
 		header.Set(types.HeaderStatus, status)
-		// save response code in context
+		// save response code
 		header.Set(protocol.MosnResponseStatusCode, status)
 
 		s.receiver.OnReceiveHeaders(s.context, header, false)
@@ -479,14 +451,14 @@
 // types.StreamSender
 func (s *serverStream) AppendHeaders(context context.Context, headersIn types.HeaderMap, endStream bool) error {
 	switch headers := headersIn.(type) {
-	case requestHeader:
+	case mosnhttp.RequestHeader:
 		if status, ok := headers.Get(types.HeaderStatus); ok {
 			headers.Del(types.HeaderStatus)
 
 			statusCode, _ := strconv.Atoi(status)
 			s.response.SetStatusCode(statusCode)
 		}
-	case responseHeader:
+	case mosnhttp.ResponseHeader:
 		if status, ok := headers.Get(types.HeaderStatus); ok {
 			headers.Del(types.HeaderStatus)
 
@@ -496,7 +468,6 @@
 
 		headers.CopyTo(&s.response.Header)
 	}
-
 
 	if endStream {
 		s.endStream()
@@ -554,7 +525,7 @@
 	if s.request != nil {
 
 		// header
-		header := requestHeader{&s.request.Header}
+		header := mosnhttp.RequestHeader{&s.request.Header}
 
 		// set non-header info in request-line, like method, uri
 		uri := s.request.URI()
@@ -576,36 +547,4 @@
 
 func (s *serverStream) GetStream() types.Stream {
 	return s
-}
-
-//func encodeReqHeader(req *fasthttp.Request, in map[string]string) {
-//	for k, v := range in {
-//		req.Header.Set(k, v)
-//	}
-//}
-//
-//func encodeRespHeader(resp *fasthttp.Response, in map[string]string) {
-//	for k, v := range in {
-//		resp.Header.Set(k, v)
-//	}
-//}
-//
-//func decodeReqHeader(in fasthttp.RequestHeader) (out map[string]string) {
-//	out = make(map[string]string, in.Len())
-//
-//	in.VisitAll(func(key, value []byte) {
-//		out[string(key)] = string(value)
-//	})
-//
-//	return
-//}
-//
-//func decodeRespHeader(in fasthttp.ResponseHeader) (out map[string]string) {
-//	out = make(map[string]string, in.Len())
-//
-//	in.VisitAll(func(key, value []byte) {
-//		out[string(key)] = string(value)
-//	})
-//
-//	return
-//}+}