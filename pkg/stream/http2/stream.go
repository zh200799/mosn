/*
 * Licensed to the Apache Software Foundation (ASF) under one or more
 * contributor license agreements.  See the NOTICE file distributed with
 * this work for additional information regarding copyright ownership.
 * The ASF licenses this file to You under the Apache License, Version 2.0
 * (the "License"); you may not use this file except in compliance with
 * the License.  You may obtain a copy of the License at
 *
 *     http://www.apache.org/licenses/LICENSE-2.0
 *
 * Unless required by applicable law or agreed to in writing, software
 * distributed under the License is distributed on an "AS IS" BASIS,
 * WITHOUT WARRANTIES OR CONDITIONS OF ANY KIND, either express or implied.
 * See the License for the specific language governing permissions and
 * limitations under the License.
 */

package http2

import (
	"bytes"
	"context"
	"errors"
	"fmt"
	"net/http"
	"net/url"
	"reflect"
	"strconv"
	"sync"

	"github.com/alipay/sofa-mosn/pkg/buffer"
	mosnctx "github.com/alipay/sofa-mosn/pkg/context"
	"github.com/alipay/sofa-mosn/pkg/log"
	"github.com/alipay/sofa-mosn/pkg/module/http2"
	"github.com/alipay/sofa-mosn/pkg/mtls"
	"github.com/alipay/sofa-mosn/pkg/protocol"
	mhttp2 "github.com/alipay/sofa-mosn/pkg/protocol/http2"
	str "github.com/alipay/sofa-mosn/pkg/stream"
	"github.com/alipay/sofa-mosn/pkg/types"
)

func init() {
	str.Register(protocol.HTTP2, &streamConnFactory{})
}

type streamConnFactory struct{}

func (f *streamConnFactory) CreateClientStream(context context.Context, connection types.ClientConnection,
	clientCallbacks types.StreamConnectionEventListener, connCallbacks types.ConnectionEventListener) types.ClientStreamConnection {
	return newClientStreamConnection(context, connection, clientCallbacks)
}

func (f *streamConnFactory) CreateServerStream(context context.Context, connection types.Connection,
	serverCallbacks types.ServerStreamConnectionEventListener) types.ServerStreamConnection {
	return newServerStreamConnection(context, connection, serverCallbacks)
}

func (f *streamConnFactory) CreateBiDirectStream(context context.Context, connection types.ClientConnection,
	clientCallbacks types.StreamConnectionEventListener,
	serverCallbacks types.ServerStreamConnectionEventListener) types.ClientStreamConnection {
	return nil
}

func (f *streamConnFactory) ProtocolMatch(prot string, magic []byte) error {
	var size int
	var again bool
	if len(magic) >= len(http2.ClientPreface) {
		size = len(http2.ClientPreface)
	} else {
		size = len(magic)
		again = true
	}

	if bytes.Equal(magic[:size], []byte(http2.ClientPreface[:size])) {
		if again {
			return str.EAGAIN
		} else {
			return nil
		}
	} else {
		return str.FAILED
	}
}

// types.DecodeFilter
// types.StreamConnection
// types.ClientStreamConnection
// types.ServerStreamConnection
type streamConnection struct {
<<<<<<< HEAD
	ctx    context.Context
	conn   types.Connection
	cm     *str.ContextManager
	logger log.ErrorLogger
=======
	ctx  context.Context
	conn types.Connection
	cm   contextManager
>>>>>>> 6191e4b6

	codecEngine types.ProtocolEngine
}

func (conn *streamConnection) Protocol() types.Protocol {
	return protocol.HTTP2
}

func (conn *streamConnection) GoAway() {
	// todo
}

// types.Stream
// types.StreamSender
type stream struct {
	str.BaseStream

	ctx      context.Context
	receiver types.StreamReceiveListener

	id       uint32
	header   types.HeaderMap
	sendData []types.IoBuffer
	conn     types.Connection
}

// ~~ types.Stream
func (s *stream) ID() uint64 {
	return uint64(s.id)
}

func (s *stream) ReadDisable(disable bool) {
	s.conn.SetReadDisable(disable)
}

func (s *stream) BufferLimit() uint32 {
	return s.conn.BufferLimit()
}

func (s *stream) GetStream() types.Stream {
	return s
}

func (s *stream) buildData() types.IoBuffer {
	if s.sendData == nil {
		return buffer.NewIoBuffer(0)
	} else if len(s.sendData) == 1 {
		return s.sendData[0]
	} else {
		size := 0
		for _, buf := range s.sendData {
			size += buf.Len()
		}
		data := buffer.NewIoBuffer(size)
		for _, buf := range s.sendData {
			data.Write(buf.Bytes())
			buffer.PutIoBuffer(buf)
		}
		return data
	}
}

<<<<<<< HEAD
=======
// contextManager
type contextManager struct {
	base context.Context

	curr context.Context
}

func (cm *contextManager) next() {
	// new stream-level context based on connection-level's
	cm.curr = buffer.NewBufferPoolContext(mosnctx.Clone(cm.base))
}

>>>>>>> 6191e4b6
type serverStreamConnection struct {
	streamConnection
	mutex   sync.RWMutex
	streams map[uint32]*serverStream
	sc      *http2.MServerConn

	serverCallbacks types.ServerStreamConnectionEventListener
}

func newServerStreamConnection(ctx context.Context, connection types.Connection, serverCallbacks types.ServerStreamConnectionEventListener) types.ServerStreamConnection {

	h2sc := http2.NewServerConn(connection)

	sc := &serverStreamConnection{
		streamConnection: streamConnection{
			ctx:         ctx,
			conn:        connection,
			codecEngine: mhttp2.EngineServer(h2sc),

<<<<<<< HEAD
			cm: str.NewContextManager(ctx),

			logger: log.ByContext(ctx),
=======
			cm: contextManager{base: ctx},
>>>>>>> 6191e4b6
		},
		sc: h2sc,

		serverCallbacks: serverCallbacks,
	}

	// init first context
	sc.cm.Next()

	// set not support transfer connection
	sc.conn.SetTransferEventListener(func() bool {
		return false
	})

	sc.streams = make(map[uint32]*serverStream, 32)
	log.DefaultLogger.Tracef("new http2 server stream connection")

	return sc
}

// types.StreamConnectionM
func (conn *serverStreamConnection) Dispatch(buf types.IoBuffer) {
	for {
		// 1. pre alloc stream-level ctx with bufferCtx
		ctx := conn.cm.Get()

		// 2. decode process
		frame, err := conn.codecEngine.Decode(ctx, buf)
		// No enough data
		if err == http2.ErrAGAIN {
			break
		}

		// Do handle staff. Error would also be passed to this function.
		conn.handleFrame(ctx, frame, err)
		if err != nil {
			break
		}

		conn.cm.Next()
	}
}

func (conn *serverStreamConnection) ActiveStreamsNum() int {
	conn.mutex.RLock()
	defer conn.mutex.Unlock()

	return len(conn.streams)
}

func (conn *serverStreamConnection) Reset(reason types.StreamResetReason) {
	conn.mutex.RLock()
	defer conn.mutex.Unlock()

	for _, stream := range conn.streams {
		stream.ResetStream(reason)
	}
}

func (conn *serverStreamConnection) handleFrame(ctx context.Context, i interface{}, err error) {
	f, _ := i.(http2.Frame)
	if err != nil {
		conn.handleError(ctx, f, err)
		return
	}
	var h2s *http2.MStream
	var endStream, hasTrailer bool
	var data []byte

	h2s, data, hasTrailer, endStream, err = conn.sc.HandleFrame(ctx, f)

	if err != nil {
		conn.handleError(ctx, f, err)
		return
	}

	if h2s == nil && data == nil && !hasTrailer && !endStream {
		return
	}

	id := f.Header().StreamID

	// header
	if h2s != nil {
		stream, err := conn.onNewStreamDetect(ctx, h2s, endStream)
		if err != nil {
			conn.handleError(ctx, f, err)
			return
		}

		header := mhttp2.NewReqHeader(h2s.Request)

		scheme := "http"
		if _, ok := conn.conn.RawConn().(*mtls.TLSConn); ok {
			scheme = "https"
		}
		var URI string
		if h2s.Request.URL.RawQuery == "" {
			URI = fmt.Sprintf(scheme+"://%s%s", h2s.Request.Host, h2s.Request.URL.Path)
		} else {
			URI = fmt.Sprintf(scheme+"://%s%s?%s", h2s.Request.Host, h2s.Request.URL.Path, h2s.Request.URL.RawQuery)

		}
		URL, _ := url.Parse(URI)
		h2s.Request.URL = URL

		header.Set(protocol.MosnHeaderMethod, h2s.Request.Method)
		header.Set(protocol.MosnHeaderHostKey, h2s.Request.Host)
		header.Set(protocol.MosnHeaderPathKey, h2s.Request.URL.Path)
		if h2s.Request.URL.RawQuery != "" {
			header.Set(protocol.MosnHeaderQueryStringKey, h2s.Request.URL.RawQuery)
		}

		log.DefaultLogger.Debugf("http2 server header: %d, %+v", id, h2s.Request.Header)

		if endStream {
			stream.receiver.OnReceive(ctx, header, nil, nil)
		} else {
			stream.header = header
		}
		return
	}

	stream := conn.onStreamRecv(ctx, id, endStream)
	if stream == nil {
		log.DefaultLogger.Errorf("http2 server OnStreamRecv error, invaild id = %d", id)
		return
	}

	// data
	if data != nil {
		log.DefaultLogger.Debugf("http2 server receive data: %d", id)
		stream.sendData = append(stream.sendData, buffer.NewIoBufferBytes(data).Clone())
		if endStream {
			log.DefaultLogger.Debugf("http2 server data: %d", id)
			stream.receiver.OnReceive(stream.ctx, stream.header, stream.buildData(), nil)
		}
		return
	}

	// trailer
	if hasTrailer {
		if len(stream.sendData) > 0 {
			log.DefaultLogger.Debugf("http2 server data: id = %d", id)
		}
		trailer := mhttp2.NewHeaderMap(stream.h2s.Request.Trailer)
		log.DefaultLogger.Debugf("http2 server trailer: %d, %v", id, stream.h2s.Request.Trailer)
		stream.receiver.OnReceive(ctx, stream.header, stream.buildData(), trailer)
		return
	}

	// nil data
	if endStream {
		log.DefaultLogger.Debugf("http2 server data: %d", id)
		stream.receiver.OnReceive(stream.ctx, stream.header, stream.buildData(), nil)
	}
}

func (conn *serverStreamConnection) handleError(ctx context.Context, f http2.Frame, err error) {
	conn.sc.HandleError(ctx, f, err)
	if err != nil {
		switch err := err.(type) {
		// todo: other error scenes
		case http2.StreamError:
			log.DefaultLogger.Errorf("Http2 server handleError stream error: %v", err)
			conn.mutex.Lock()
			s := conn.streams[err.StreamID]
			if s != nil {
				delete(conn.streams, err.StreamID)
			}
			conn.mutex.Unlock()
			if s != nil {
				s.ResetStream(types.StreamRemoteReset)
			}
		case http2.ConnectionError:
			log.DefaultLogger.Errorf("Http2 server handleError conn err: %v", err)
			conn.conn.Close(types.NoFlush, types.OnReadErrClose)
		default:
			log.DefaultLogger.Errorf("Http2 server handleError err: %v", err)
			conn.conn.Close(types.NoFlush, types.RemoteClose)
		}
	}
}

func (conn *serverStreamConnection) onNewStreamDetect(ctx context.Context, h2s *http2.MStream, endStream bool) (*serverStream, error) {
	stream := &serverStream{}
	stream.id = h2s.ID()
	stream.ctx = mosnctx.WithValue(ctx, types.ContextKeyStreamID, stream.id)
	stream.sc = conn
	stream.h2s = h2s
	stream.conn = conn.conn

	if !endStream {
		conn.mutex.Lock()
		conn.streams[stream.id] = stream
		conn.mutex.Unlock()
	}

	stream.receiver = conn.serverCallbacks.NewStreamDetect(stream.ctx, stream, nil)
	return stream, nil
}

func (conn *serverStreamConnection) onStreamRecv(ctx context.Context, id uint32, endStream bool) *serverStream {
	conn.mutex.Lock()
	defer conn.mutex.Unlock()
	if stream, ok := conn.streams[id]; ok {
		if endStream {
			delete(conn.streams, id)
		}

		log.DefaultLogger.Debugf("http2 server OnStreamRecv, id = %d", stream.id)
		return stream
	}
	return nil
}

type serverStream struct {
	stream
	h2s *http2.MStream
	sc  *serverStreamConnection
}

// types.StreamSender
func (s *serverStream) AppendHeaders(ctx context.Context, headers types.HeaderMap, endStream bool) error {
	var rsp *http.Response

	var status int
	if value, _ := headers.Get(types.HeaderStatus); value != "" {
		headers.Del(types.HeaderStatus)
		status, _ = strconv.Atoi(value)
	} else {
		status = 200
	}

	switch header := headers.(type) {
	case *mhttp2.RspHeader:
		rsp = header.Rsp
	case protocol.CommonHeader:
		rsp = new(http.Response)
		rsp.StatusCode = status
		rsp.Header = mhttp2.EncodeHeader(headers.(protocol.CommonHeader))
	case *mhttp2.ReqHeader:
		// indicates the invocation is under hijack scene
		rsp = new(http.Response)
		rsp.StatusCode = status
		rsp.Header = s.h2s.Request.Header
	default:
		log.DefaultLogger.Errorf("http2 Server AppendHeaders error type :%v", reflect.TypeOf(headers))
		return errors.New("header type error")
	}

	s.h2s.Response = rsp

	log.DefaultLogger.Debugf("http2 server ApppendHeaders id = %d, headers = %+v", s.id, rsp.Header)

	if endStream {
		s.endStream()
	}

	return nil
}

func (s *serverStream) AppendData(context context.Context, data types.IoBuffer, endStream bool) error {
	s.h2s.SendData = data
	log.DefaultLogger.Debugf("http2 server ApppendData id = %d", s.id)

	if endStream {
		s.endStream()
	}

	return nil
}

func (s *serverStream) AppendTrailers(context context.Context, trailers types.HeaderMap) error {
	switch trailer := trailers.(type) {
	case protocol.CommonHeader:
		s.h2s.Response.Trailer = mhttp2.EncodeHeader(trailer)
	case *mhttp2.HeaderMap:
		s.h2s.Response.Trailer = trailer.H
	default:
		log.DefaultLogger.Errorf("h2 AppendTrailers error type :%v", reflect.TypeOf(trailers))
		return errors.New("trailers type error")
	}
	log.DefaultLogger.Debugf("http2 server ApppendTrailers id = %d, trailers = %+v", s.id, s.h2s.Response.Trailer)
	s.endStream()

	return nil
}

func (s *serverStream) endStream() {
	defer s.DestroyStream()

	_, err := s.sc.codecEngine.Encode(s.ctx, s.h2s)
	if err != nil {
		// todo: other error scenes
		log.DefaultLogger.Errorf("http2 server SendResponse  error :%v", err)
		s.stream.ResetStream(types.StreamRemoteReset)
		return
	}

	log.DefaultLogger.Debugf("http2 server SendResponse id = %d", s.id)
}

func (s *serverStream) ResetStream(reason types.StreamResetReason) {
	// on stream reset
	log.DefaultLogger.Errorf("http2 server reset stream id = %d, error = %v", s.id, reason)
	s.h2s.Reset()
	s.stream.ResetStream(reason)
}

func (s *serverStream) GetStream() types.Stream {
	return s
}

type clientStreamConnection struct {
	streamConnection
	mutex                         sync.RWMutex
	streams                       map[uint32]*clientStream
	mClientConn                   *http2.MClientConn
	streamConnectionEventListener types.StreamConnectionEventListener
}

func newClientStreamConnection(ctx context.Context, connection types.Connection,
	clientCallbacks types.StreamConnectionEventListener) types.ClientStreamConnection {

	h2cc := http2.NewClientConn(connection)

	sc := &clientStreamConnection{
		streamConnection: streamConnection{
			ctx:         ctx,
			conn:        connection,
			codecEngine: mhttp2.EngineClient(h2cc),

<<<<<<< HEAD
			cm: str.NewContextManager(ctx),

			logger: log.ByContext(ctx),
=======
			cm: contextManager{base: ctx},
>>>>>>> 6191e4b6
		},
		mClientConn:                   h2cc,
		streamConnectionEventListener: clientCallbacks,
	}

	// init first context
	sc.cm.Next()

	sc.streams = make(map[uint32]*clientStream, 32)
	log.DefaultLogger.Tracef("new http2 client stream connection")
	return sc
}

// types.StreamConnection
func (conn *clientStreamConnection) Dispatch(buf types.IoBuffer) {
	for {
		// 1. pre alloc stream-level ctx with bufferCtx
		ctx := conn.cm.Get()

		// 2. decode process
		frame, err := conn.codecEngine.Decode(ctx, buf)
		// No enough data
		if err == http2.ErrAGAIN {
			break
		}

		// Do handle staff. Error would also be passed to this function.
		conn.handleFrame(ctx, frame, err)
		if err != nil {
			break
		}

		conn.cm.Next()
	}
}

func (conn *clientStreamConnection) ActiveStreamsNum() int {
	conn.mutex.RLock()
	defer conn.mutex.RUnlock()

	return len(conn.streams)
}

func (conn *clientStreamConnection) Reset(reason types.StreamResetReason) {
	conn.mutex.Lock()
	defer conn.mutex.Unlock()

	for _, stream := range conn.streams {
		stream.ResetStream(reason)
	}
}

func (conn *clientStreamConnection) NewStream(ctx context.Context, receiver types.StreamReceiveListener) types.StreamSender {
	stream := &clientStream{}

	stream.ctx = ctx
	stream.sc = conn
	stream.receiver = receiver
	stream.conn = conn.conn

	return stream
}

func (conn *clientStreamConnection) handleFrame(ctx context.Context, i interface{}, err error) {
	f, _ := i.(http2.Frame)
	if err != nil {
		conn.handleError(ctx, f, err)
		return
	}
	var endStream bool
	var data []byte
	var trailer http.Header
	var rsp *http.Response

	rsp, data, trailer, endStream, err = conn.mClientConn.HandleFrame(ctx, f)

	if err != nil {
		conn.handleError(ctx, f, err)
		return
	}

	if rsp == nil && trailer == nil && data == nil && !endStream {
		return
	}

	id := f.Header().StreamID

	conn.mutex.Lock()
	stream := conn.streams[id]
	if endStream && stream != nil {
		delete(conn.streams, id)
	}
	conn.mutex.Unlock()

	if stream == nil {
		log.DefaultLogger.Errorf("http2 client invaild steamID :%v", f)
		return
	}

	if rsp != nil {
		header := mhttp2.NewRspHeader(rsp)

		code := strconv.Itoa(rsp.StatusCode)
		header.Set(types.HeaderStatus, code)

		buffer.TransmitBufferPoolContext(stream.ctx, ctx)

		log.DefaultLogger.Debugf("http2 client header: id = %d, headers = %+v", id, rsp.Header)
		if endStream {
			stream.receiver.OnReceive(ctx, header, nil, nil)
		} else {
			stream.header = header
		}
		return
	}

	// data
	if data != nil {
		log.DefaultLogger.Debugf("http2 client receive data: id = %d", id)
		stream.sendData = append(stream.sendData, buffer.NewIoBufferBytes(data).Clone())
		if endStream {
			log.DefaultLogger.Debugf("http2 client data: id = %d", id)
			stream.receiver.OnReceive(stream.ctx, stream.header, stream.buildData(), nil)
		}
		return
	}

	// trailer
	if trailer != nil {
		if len(stream.sendData) > 0 {
			log.DefaultLogger.Debugf("http2 client data: id = %d", id)
		}
		trailers := mhttp2.NewHeaderMap(trailer)
		log.DefaultLogger.Debugf("http2 client trailer: id = %d, trailers = %+v", id, trailer)
		stream.receiver.OnReceive(ctx, stream.header, stream.buildData(), trailers)
		return
	}

	// nil data
	if endStream {
		log.DefaultLogger.Debugf("http2 client data: id = %d", id)
		stream.receiver.OnReceive(stream.ctx, stream.header, stream.buildData(), nil)
	}
}

func (conn *clientStreamConnection) handleError(ctx context.Context, f http2.Frame, err error) {
	conn.mClientConn.HandleError(ctx, f, err)
	if err != nil {
		switch err := err.(type) {
		// todo: other error scenes
		case http2.StreamError:
			log.DefaultLogger.Errorf("Http2 client handleError stream err: %v", err)
			conn.mutex.Lock()
			s := conn.streams[err.StreamID]
			if s != nil {
				delete(conn.streams, err.StreamID)
			}
			conn.mutex.Unlock()
			if s != nil {
				s.ResetStream(types.StreamRemoteReset)
			}
		case http2.ConnectionError:
			log.DefaultLogger.Errorf("Http2 client handleError conn err: %v", err)
			conn.conn.Close(types.FlushWrite, types.OnReadErrClose)
		default:
			log.DefaultLogger.Errorf("Http2 client handleError err: %v", err)
			conn.conn.Close(types.NoFlush, types.RemoteClose)
		}
	}
}

type clientStream struct {
	stream

	h2s *http2.MClientStream
	sc  *clientStreamConnection
}

func (s *clientStream) AppendHeaders(ctx context.Context, headersIn types.HeaderMap, endStream bool) error {
	var req *http.Request
	var isReqHeader bool

	switch header := headersIn.(type) {
	case protocol.CommonHeader:
		req = new(http.Request)
	case *mhttp2.ReqHeader:
		req = header.Req
		isReqHeader = true
	default:
		log.DefaultLogger.Errorf("http2 client AppendHeaders error type :%v", reflect.TypeOf(headersIn))
		return errors.New("header type error")
	}

	scheme := "http"
	if _, ok := s.conn.RawConn().(*mtls.TLSConn); ok {
		scheme = "https"
	}

	var method string
	if m, ok := headersIn.Get(protocol.MosnHeaderMethod); ok {
		headersIn.Del(protocol.MosnHeaderMethod)
		method = m
	} else {
		if endStream {
			method = http.MethodGet
		} else {
			method = http.MethodPost
		}
	}

	var host string
	if h, ok := headersIn.Get(protocol.MosnHeaderHostKey); ok {
		headersIn.Del(protocol.MosnHeaderHostKey)
		host = h
	} else if h, ok := headersIn.Get("Host"); ok {
		host = h
	} else {
		host = s.conn.RemoteAddr().String()
	}

	var query string
	if q, ok := headersIn.Get(protocol.MosnHeaderQueryStringKey); ok {
		headersIn.Del(protocol.MosnHeaderQueryStringKey)
		query = q
	}

	var URL *url.URL
	if path, ok := headersIn.Get(protocol.MosnHeaderPathKey); ok {
		headersIn.Del(protocol.MosnHeaderPathKey)
		if query != "" {
			URI := fmt.Sprintf(scheme+"://%s%s?", req.Host, path, query)
			URL, _ = url.Parse(URI)
		} else {
			URI := fmt.Sprintf(scheme+"://%s%s", req.Host, path)
			URL, _ = url.Parse(URI)
		}
	} else {
		URI := fmt.Sprintf(scheme+"://%s/", req.Host)
		URL, _ = url.Parse(URI)
	}

	if !isReqHeader {
		req.Method = method
		req.Host = host
		req.URL = URL
		req.Header = mhttp2.EncodeHeader(headersIn.(protocol.CommonHeader))
	}

	log.DefaultLogger.Debugf("http2 client AppendHeaders: id = %d, headers = %+v", s.id, req.Header)

	s.h2s = http2.NewMClientStream(s.sc.mClientConn, req)

	if endStream {
		s.endStream()
	}
	return nil
}

func (s *clientStream) AppendData(context context.Context, data types.IoBuffer, endStream bool) error {
	s.h2s.SendData = data
	log.DefaultLogger.Debugf("http2 client AppendData: id = %d", s.id)
	if endStream {
		s.endStream()
	}

	return nil
}

func (s *clientStream) AppendTrailers(context context.Context, trailers types.HeaderMap) error {
	switch trailer := trailers.(type) {
	case protocol.CommonHeader:
		s.h2s.Request.Trailer = mhttp2.EncodeHeader(trailer)
	case *mhttp2.HeaderMap:
		s.h2s.Request.Trailer = trailer.H
	default:
		log.DefaultLogger.Errorf("h2 AppendTrailers error type :%v", reflect.TypeOf(trailers))
		return errors.New("trailers type error")
	}
	log.DefaultLogger.Debugf("http2 client AppendTrailers: id = %d, trailers = %+v", s.id, s.h2s.Request.Trailer)
	s.endStream()

	return nil
}

func (s *clientStream) endStream() {
	s.sc.mutex.Lock()
	defer s.sc.mutex.Unlock()

	_, err := s.sc.codecEngine.Encode(s.ctx, s.h2s)
	if err != nil {
		// todo: other error scenes
		log.DefaultLogger.Errorf("http2 client endStream error = :%v", err)
		s.ResetStream(types.StreamRemoteReset)
		return
	}
	s.id = s.h2s.GetID()
	s.sc.streams[s.id] = s

	log.DefaultLogger.Debugf("http2 client SendRequest id = %d", s.id)
}

func (s *clientStream) GetStream() types.Stream {
	return s
}<|MERGE_RESOLUTION|>--- conflicted
+++ resolved
@@ -87,16 +87,9 @@
 // types.ClientStreamConnection
 // types.ServerStreamConnection
 type streamConnection struct {
-<<<<<<< HEAD
 	ctx    context.Context
 	conn   types.Connection
 	cm     *str.ContextManager
-	logger log.ErrorLogger
-=======
-	ctx  context.Context
-	conn types.Connection
-	cm   contextManager
->>>>>>> 6191e4b6
 
 	codecEngine types.ProtocolEngine
 }
@@ -159,21 +152,6 @@
 	}
 }
 
-<<<<<<< HEAD
-=======
-// contextManager
-type contextManager struct {
-	base context.Context
-
-	curr context.Context
-}
-
-func (cm *contextManager) next() {
-	// new stream-level context based on connection-level's
-	cm.curr = buffer.NewBufferPoolContext(mosnctx.Clone(cm.base))
-}
-
->>>>>>> 6191e4b6
 type serverStreamConnection struct {
 	streamConnection
 	mutex   sync.RWMutex
@@ -193,13 +171,7 @@
 			conn:        connection,
 			codecEngine: mhttp2.EngineServer(h2sc),
 
-<<<<<<< HEAD
 			cm: str.NewContextManager(ctx),
-
-			logger: log.ByContext(ctx),
-=======
-			cm: contextManager{base: ctx},
->>>>>>> 6191e4b6
 		},
 		sc: h2sc,
 
@@ -533,13 +505,7 @@
 			conn:        connection,
 			codecEngine: mhttp2.EngineClient(h2cc),
 
-<<<<<<< HEAD
 			cm: str.NewContextManager(ctx),
-
-			logger: log.ByContext(ctx),
-=======
-			cm: contextManager{base: ctx},
->>>>>>> 6191e4b6
 		},
 		mClientConn:                   h2cc,
 		streamConnectionEventListener: clientCallbacks,
