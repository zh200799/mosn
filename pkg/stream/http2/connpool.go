/*
 * Licensed to the Apache Software Foundation (ASF) under one or more
 * contributor license agreements.  See the NOTICE file distributed with
 * this work for additional information regarding copyright ownership.
 * The ASF licenses this file to You under the Apache License, Version 2.0
 * (the "License"); you may not use this file except in compliance with
 * the License.  You may obtain a copy of the License at
 *
 *     http://www.apache.org/licenses/LICENSE-2.0
 *
 * Unless required by applicable law or agreed to in writing, software
 * distributed under the License is distributed on an "AS IS" BASIS,
 * WITHOUT WARRANTIES OR CONDITIONS OF ANY KIND, either express or implied.
 * See the License for the specific language governing permissions and
 * limitations under the License.
 */

package http2

import (
	"context"
	"sync"
	"sync/atomic"

	"mosn.io/api"
	mosnctx "mosn.io/mosn/pkg/context"
	"mosn.io/mosn/pkg/log"
	"mosn.io/mosn/pkg/network"
	"mosn.io/mosn/pkg/protocol"
	str "mosn.io/mosn/pkg/stream"
	"mosn.io/mosn/pkg/types"
)

func init() {
	network.RegisterNewPoolFactory(protocol.HTTP2, NewConnPool)
	types.RegisterConnPoolFactory(protocol.HTTP2, true)
}

// types.ConnectionPool
// activeClient used as connected client
// host is the upstream
type connPool struct {
	activeClient *activeClient
<<<<<<< HEAD
	host         atomic.Value
=======
	host         types.Host
	supportTLS   bool
>>>>>>> 3486b89c

	mux sync.Mutex
}

// NewConnPool
func NewConnPool(host types.Host) types.ConnectionPool {
<<<<<<< HEAD
	pool := &connPool{}
	pool.host.Store(host)
	return pool
}

func (p *connPool) SupportTLS() bool {
	return p.Host().SupportTLS()
=======
	return &connPool{
		host:       host,
		supportTLS: host.SupportTLS(),
	}
}

func (p *connPool) SupportTLS() bool {
	return p.supportTLS
>>>>>>> 3486b89c
}

func (p *connPool) Protocol() types.ProtocolName {
	return protocol.HTTP2
}

func (p *connPool) Host() types.Host {
	h := p.host.Load()
	if host, ok := h.(types.Host); ok {
		return host
	}

	return nil
}

func (p *connPool) UpdateHost(h types.Host) {
	p.host.Store(h)
}

func (p *connPool) CheckAndInit(ctx context.Context) bool {
	return true
}

func (p *connPool) GetHost() types.Host {
	return p.host
}

func (p *connPool) NewStream(ctx context.Context,
	responseDecoder types.StreamReceiveListener, listener types.PoolEventListener) {

	activeClient := func() *activeClient {
		p.mux.Lock()
		defer p.mux.Unlock()
		if p.activeClient == nil {
			p.activeClient = newActiveClient(ctx, p)
		}
		return p.activeClient
	}()

	host := p.Host()
	if activeClient == nil {
		listener.OnFailure(types.ConnectionFailure, host)
		return
	}

	if !host.ClusterInfo().ResourceManager().Requests().CanCreate() {
		listener.OnFailure(types.Overflow, host)
		host.HostStats().UpstreamRequestPendingOverflow.Inc(1)
		host.ClusterInfo().Stats().UpstreamRequestPendingOverflow.Inc(1)
	} else {
		atomic.AddUint64(&activeClient.totalStream, 1)
		host.HostStats().UpstreamRequestTotal.Inc(1)
		host.HostStats().UpstreamRequestActive.Inc(1)
		host.ClusterInfo().Stats().UpstreamRequestTotal.Inc(1)
		host.ClusterInfo().Stats().UpstreamRequestActive.Inc(1)
		host.ClusterInfo().ResourceManager().Requests().Increase()
		streamEncoder := activeClient.client.NewStream(ctx, responseDecoder)
		streamEncoder.GetStream().AddEventListener(activeClient)

		listener.OnReady(streamEncoder, host)
	}

	return
}

func (p *connPool) Close() {
	if p.activeClient != nil {
		p.activeClient.client.Close()
	}
}

func (p *connPool) Shutdown() {
	//TODO: http2 connpool do nothing for shutdown
}

func (p *connPool) onConnectionEvent(client *activeClient, event api.ConnectionEvent) {
	// event.ConnectFailure() contains types.ConnectTimeout and types.ConnectTimeout
	log.DefaultLogger.Debugf("http2 connPool onConnectionEvent: %v", event)
	host := p.Host()
	if event.IsClose() {
		if client.closeWithActiveReq {
			if event == api.LocalClose {
				host.HostStats().UpstreamConnectionLocalCloseWithActiveRequest.Inc(1)
				host.ClusterInfo().Stats().UpstreamConnectionLocalCloseWithActiveRequest.Inc(1)
			} else if event == api.RemoteClose {
				host.HostStats().UpstreamConnectionRemoteCloseWithActiveRequest.Inc(1)
				host.ClusterInfo().Stats().UpstreamConnectionRemoteCloseWithActiveRequest.Inc(1)
			}
		}
		p.activeClient = nil
	} else if event == api.ConnectTimeout {
		host.HostStats().UpstreamRequestTimeout.Inc(1)
		host.ClusterInfo().Stats().UpstreamRequestTimeout.Inc(1)
		client.client.Close()
		p.activeClient = nil
	} else if event == api.ConnectFailed {
		host.HostStats().UpstreamConnectionConFail.Inc(1)
		host.ClusterInfo().Stats().UpstreamConnectionConFail.Inc(1)
		p.activeClient = nil
	}
}

func (p *connPool) onStreamDestroy(client *activeClient) {
	host := p.Host()
	host.HostStats().UpstreamRequestActive.Dec(1)
	host.ClusterInfo().Stats().UpstreamRequestActive.Dec(1)
	host.ClusterInfo().ResourceManager().Requests().Decrease()
}

func (p *connPool) onStreamReset(client *activeClient, reason types.StreamResetReason) {
	host := p.Host()
	if reason == types.StreamConnectionTermination || reason == types.StreamConnectionFailed {
		host.HostStats().UpstreamRequestFailureEject.Inc(1)
		host.ClusterInfo().Stats().UpstreamRequestFailureEject.Inc(1)
		client.closeWithActiveReq = true
	} else if reason == types.StreamLocalReset {
		host.HostStats().UpstreamRequestLocalReset.Inc(1)
		host.ClusterInfo().Stats().UpstreamRequestLocalReset.Inc(1)
	} else if reason == types.StreamRemoteReset {
		host.HostStats().UpstreamRequestRemoteReset.Inc(1)
		host.ClusterInfo().Stats().UpstreamRequestRemoteReset.Inc(1)
	}
}

func (p *connPool) createStreamClient(context context.Context, connData types.CreateConnectionData) str.Client {
	return str.NewStreamClient(context, protocol.HTTP2, connData.Connection, connData.Host)
}

// types.StreamEventListener
// types.ConnectionEventListener
// types.StreamConnectionEventListener
type activeClient struct {
	pool               *connPool
	client             str.Client
	host               types.CreateConnectionData
	closeWithActiveReq bool
	totalStream        uint64
}

func newActiveClient(ctx context.Context, pool *connPool) *activeClient {
	ac := &activeClient{
		pool: pool,
	}

	host := pool.Host()
	data := host.CreateConnection(ctx)
	ac.host = data
	if err := ac.host.Connection.Connect(); err != nil {
		return nil
	}

	connCtx := mosnctx.WithValue(context.Background(), types.ContextKeyConnectionID, data.Connection.ID())
	codecClient := pool.createStreamClient(connCtx, data)
	codecClient.AddConnectionEventListener(ac)
	codecClient.SetStreamConnectionEventListener(ac)

	ac.client = codecClient

	host.HostStats().UpstreamConnectionTotal.Inc(1)
	host.HostStats().UpstreamConnectionActive.Inc(1)
	host.ClusterInfo().Stats().UpstreamConnectionTotal.Inc(1)
	host.ClusterInfo().Stats().UpstreamConnectionActive.Inc(1)

	// bytes total adds all connections data together, but buffered data not
	codecClient.SetConnectionCollector(host.ClusterInfo().Stats().UpstreamBytesReadTotal, host.ClusterInfo().Stats().UpstreamBytesWriteTotal)

	return ac
}

func (ac *activeClient) OnEvent(event api.ConnectionEvent) {
	ac.pool.onConnectionEvent(ac, event)
}

// types.StreamEventListener
func (ac *activeClient) OnDestroyStream() {
	ac.pool.onStreamDestroy(ac)
}

func (ac *activeClient) OnResetStream(reason types.StreamResetReason) {
	ac.pool.onStreamReset(ac, reason)
}

// types.StreamConnectionEventListener
// todo: support http2 goaway
func (ac *activeClient) OnGoAway() {}<|MERGE_RESOLUTION|>--- conflicted
+++ resolved
@@ -41,36 +41,23 @@
 // host is the upstream
 type connPool struct {
 	activeClient *activeClient
-<<<<<<< HEAD
 	host         atomic.Value
-=======
-	host         types.Host
 	supportTLS   bool
->>>>>>> 3486b89c
 
 	mux sync.Mutex
 }
 
 // NewConnPool
 func NewConnPool(host types.Host) types.ConnectionPool {
-<<<<<<< HEAD
-	pool := &connPool{}
+	pool := &connPool{
+		supportTLS: host.SupportTLS(),
+	}
 	pool.host.Store(host)
 	return pool
 }
 
 func (p *connPool) SupportTLS() bool {
-	return p.Host().SupportTLS()
-=======
-	return &connPool{
-		host:       host,
-		supportTLS: host.SupportTLS(),
-	}
-}
-
-func (p *connPool) SupportTLS() bool {
 	return p.supportTLS
->>>>>>> 3486b89c
 }
 
 func (p *connPool) Protocol() types.ProtocolName {
@@ -92,10 +79,6 @@
 
 func (p *connPool) CheckAndInit(ctx context.Context) bool {
 	return true
-}
-
-func (p *connPool) GetHost() types.Host {
-	return p.host
 }
 
 func (p *connPool) NewStream(ctx context.Context,
