/*
 * Licensed to the Apache Software Foundation (ASF) under one or more
 * contributor license agreements.  See the NOTICE file distributed with
 * this work for additional information regarding copyright ownership.
 * The ASF licenses this file to You under the Apache License, Version 2.0
 * (the "License"); you may not use this file except in compliance with
 * the License.  You may obtain a copy of the License at
 *
 *     http://www.apache.org/licenses/LICENSE-2.0
 *
 * Unless required by applicable law or agreed to in writing, software
 * distributed under the License is distributed on an "AS IS" BASIS,
 * WITHOUT WARRANTIES OR CONDITIONS OF ANY KIND, either express or implied.
 * See the License for the specific language governing permissions and
 * limitations under the License.
 */

package types

// ContextKey type
type ContextKey string

// Context key types
const (
	ContextKeyStreamID                    ContextKey = "StreamId"
	ContextKeyConnectionID                ContextKey = "ConnectionId"
	ContextKeyListenerPort                ContextKey = "ListenerPort"
	ContextKeyListenerName                ContextKey = "ListenerName"
	ContextKeyListenerStatsNameSpace      ContextKey = "ListenerStatsNameSpace"
	ContextKeyNetworkFilterChainFactories ContextKey = "NetworkFilterChainFactory"
	ContextKeyStreamFilterChainFactories  ContextKey = "StreamFilterChainFactory"
	ContextKeyBufferPoolCtx               ContextKey = "ConnectionBufferPoolCtx"
	ContextKeyLogger                      ContextKey = "Logger"
	ContextKeyAccessLogs                  ContextKey = "AccessLogs"
	ContextOriRemoteAddr                  ContextKey = "OriRemoteAddr"
	ContextKeyAcceptChan                  ContextKey = "ContextKeyAcceptChan"
	ContextKeyAcceptBuffer                ContextKey = "ContextKeyAcceptBuffer"
<<<<<<< HEAD
	ContextKeyConnectionFd                ContextKey = "ConnectionFd"
=======
	ContextSubProtocol                    ContextKey = "ContextSubProtocol"
>>>>>>> 2d5ae484
)

const (
	// GlobalStatsNamespace is the stats namespace
	GlobalStatsNamespace = ""
)<|MERGE_RESOLUTION|>--- conflicted
+++ resolved
@@ -35,11 +35,8 @@
 	ContextOriRemoteAddr                  ContextKey = "OriRemoteAddr"
 	ContextKeyAcceptChan                  ContextKey = "ContextKeyAcceptChan"
 	ContextKeyAcceptBuffer                ContextKey = "ContextKeyAcceptBuffer"
-<<<<<<< HEAD
 	ContextKeyConnectionFd                ContextKey = "ConnectionFd"
-=======
 	ContextSubProtocol                    ContextKey = "ContextSubProtocol"
->>>>>>> 2d5ae484
 )
 
 const (
