--- conflicted
+++ resolved
@@ -18,14 +18,12 @@
 package conv
 
 import (
-<<<<<<< HEAD
 	"github.com/golang/protobuf/ptypes/any"
 	"github.com/golang/protobuf/ptypes/duration"
 	"github.com/golang/protobuf/ptypes/wrappers"
 	"mosn.io/mosn/pkg/server"
-=======
+
 	"os"
->>>>>>> 075713cd
 	"reflect"
 	"testing"
 	"time"
@@ -327,25 +325,14 @@
 							TypedConfig: accessLogFilterConfig,
 						},
 					}},
-<<<<<<< HEAD
-					UseRemoteAddress:            NewBoolValue(false),
-					XffNumTrustedHops:           0,
-					SkipXffAppend:               false,
-					Via:                         "",
-					GenerateRequestId:           NewBoolValue(true),
-					ForwardClientCertDetails:    xdshttp.HttpConnectionManager_SANITIZE,
-					SetCurrentClientCertDetails: nil,
-					Proxy_100Continue:           false,
-=======
 					UseRemoteAddress:                           NewBoolValue(false),
 					XffNumTrustedHops:                          0,
 					SkipXffAppend:                              false,
 					Via:                                        "",
 					GenerateRequestId:                          NewBoolValue(true),
-					ForwardClientCertDetails:                   xdshttp.SANITIZE,
+					ForwardClientCertDetails:                   xdshttp.HttpConnectionManager_SANITIZE,
 					SetCurrentClientCertDetails:                nil,
 					Proxy_100Continue:                          false,
->>>>>>> 075713cd
 					RepresentIpv4RemoteAddressAsIpv4MappedIpv6: false,
 				},
 				filterName: "envoy.http_connection_manager",
