--- conflicted
+++ resolved
@@ -87,8 +87,6 @@
 // types.StreamReceiver
 // Method to decode upstream's response message
 func (r *upstreamRequest) OnReceiveHeaders(context context.Context, headers types.HeaderMap, endStream bool) {
-<<<<<<< HEAD
-=======
 	// save response code
 	if status, ok := headers.Get(protocol.MosnResponseStatusCode); ok {
 		if code, err := strconv.Atoi(status); err == nil {
@@ -97,9 +95,6 @@
 		headers.Del(protocol.MosnResponseStatusCode)
 	}
 
-	buffer.TransmitBufferPoolContext(r.downStream.context, context)
-
->>>>>>> 1e29deec
 	workerPool.Offer(&receiveHeadersEvent{
 		streamEvent: streamEvent{
 			direction: Upstream,
