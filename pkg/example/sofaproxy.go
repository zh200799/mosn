--- conflicted
+++ resolved
@@ -11,18 +11,13 @@
 	//"gitlab.alipay-inc.com/afe/mosn/pkg/server"
 
 
-<<<<<<< HEAD
 	//"gitlab.alipay-inc.com/afe/mosn/pkg/network"
 	//"gitlab.alipay-inc.com/afe/mosn/pkg/types"
 	//"gitlab.alipay-inc.com/afe/mosn/pkg/server/config/proxy"
 	//"time"
 	//"net"
-=======
-	"gitlab.alipay-inc.com/afe/mosn/pkg/network"
-	"gitlab.alipay-inc.com/afe/mosn/pkg/types"
->>>>>>> cc240f26
-	"gitlab.alipay-inc.com/afe/mosn/pkg/server/config/proxy"
-	"time"
+	//"time"
+	"gitlab.alipay-inc.com/afe/mosn/pkg/api/v2"
 )
 
 const (
@@ -134,7 +129,7 @@
 			}
 		}
 	}()
-**/
+
 
 	go func() {
 		select {
@@ -162,11 +157,7 @@
 		fmt.Println("[MAIN]closing..")
 	}
 
-
-
-<<<<<<< HEAD
-=======
-
+**/
 
 }
 func rpcProxyConfig() *v2.RpcProxy {
@@ -196,7 +187,6 @@
 	})
 
 	return hosts
->>>>>>> cc240f26
 }
 
 
@@ -211,7 +201,7 @@
 
 	})
 
-	fakePipe := make(chan interface{})
+	fakePipe := make(chan protocol.RpcCommand)
 
 	//plug-in tr codec
 	codecImpl.PutProtocol(protocol.PROTOCOL_CODE, sofarpc.Tr)
@@ -230,7 +220,7 @@
 
 	//test boltv1 decode branch
 	fmt.Println("-----------> boltv1 test begin")
-	codecImpl.Decode(nil, boltV1PostData, fakePipe)
+	go codecImpl.Decode(nil, boltV1PostData, fakePipe)
 	fmt.Println("<----------- boltv1 test end\n")
 
 	//test boltv2 decode branch
@@ -238,83 +228,6 @@
 	codecImpl.Decode(nil, boltV2PostData, nil)
 	fmt.Println("<----------- boltv2 test end\n")
 
-
-
-	go func() {
-		 msg := <-fakePipe
-		 if cmd, ok := msg.(codec.BoltRequestCommand); ok{
-			 codecImpl.Handle(1, nil, cmd)
-		 }
-	}()
-
-	time.Sleep(5000)
-}
-
-type clusterManagerFilterRPC struct {
-	cccb server.ClusterConfigFactoryCb
-	chcb server.ClusterHostFactoryCb
-}
-
-
-func (cmf *clusterManagerFilterRPC) OnCreated(cccb server.ClusterConfigFactoryCb, chcb server.ClusterHostFactoryCb) {
-	cmf.cccb = cccb
-	cmf.chcb = chcb
-}
-
-
-func clustersrpc() []v2.Cluster {
-	var configs []v2.Cluster
-	configs = append(configs, v2.Cluster{
-		Name:                 TestClusterRPC,
-		ClusterType:          v2.SIMPLE_CLUSTER,
-		LbType:               v2.LB_RANDOM,
-		MaxRequestPerConn:    1024,
-		ConnBufferLimitBytes: 16 * 1026,
-	})
-
-	return configs
-}
-
-
-type rpclientConnCallbacks struct {
-	cc types.Connection
-}
-
-func (ccc *rpclientConnCallbacks) OnEvent(event types.ConnectionEvent) {
-	fmt.Printf("[CLIENT]connection event %s", string(event))
-	fmt.Println()
-
-	switch event {
-	case types.Connected:
-		time.Sleep(3 * time.Second)
-
-		fmt.Println("[CLIENT]write 'bolt test msg' to remote server")
-
-		//buf := bytes.NewBufferString("hello")
-		boltV1PostData := bytes.NewBuffer([]byte("\x01\x00BoltV1test"))
-		//ccc.cc.Write(buf)
-		ccc.cc.Write(boltV1PostData)
-	}
-}
-
-func (ccc *rpclientConnCallbacks) OnAboveWriteBufferHighWatermark() {}
-
-func (ccc *rpclientConnCallbacks) OnBelowWriteBufferLowWatermark() {}
-
-
-type rpcclientConnReadFilter struct {
-}
-
-func (ccrf *rpcclientConnReadFilter) OnData(buffer *bytes.Buffer) types.FilterStatus {
-	fmt.Printf("[CLIENT]receive data '%s'", buffer.String())
-	fmt.Println()
-	buffer.Reset()
-
-	return types.Continue
-}
-
-func (ccrf *rpcclientConnReadFilter) OnNewConnection() types.FilterStatus {
-	return types.Continue
-}
-
-func (ccrf *rpcclientConnReadFilter) InitializeReadFilterCallbacks(cb types.ReadFilterCallbacks) {}+	msg := <-fakePipe
+	codecImpl.Handle(1, nil, msg)
+}