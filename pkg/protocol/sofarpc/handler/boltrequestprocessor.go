--- conflicted
+++ resolved
@@ -10,18 +10,10 @@
 	"gitlab.alipay-inc.com/afe/mosn/pkg/protocol/serialize"
 	"gitlab.alipay-inc.com/afe/mosn/pkg/protocol/sofarpc"
 	"gitlab.alipay-inc.com/afe/mosn/pkg/types"
-<<<<<<< HEAD
-	"strconv"
-	"sync/atomic"
-)
-
-var streamIdCsounter uint32
-=======
 )
 
 var streamIdCsounter uint32
 var defaultTmpBufferSize = 1 << 6
->>>>>>> 52d54df7
 
 type BoltRequestProcessor struct{}
 
@@ -31,11 +23,7 @@
 // CALLBACK STREAM LEVEL'S OnDecodeHeaders
 func (b *BoltRequestProcessor) Process(context context.Context, msg interface{}, filter interface{}) {
 	if cmd, ok := msg.(*sofarpc.BoltRequestCommand); ok {
-<<<<<<< HEAD
-		deserializeRequestAllFields(cmd)
-=======
 		deserializeRequestAllFields(context, cmd)
->>>>>>> 52d54df7
 		streamId := atomic.AddUint32(&streamIdCsounter, 1)
 		streamIdStr := sofarpc.StreamIDConvert(streamId)
 
@@ -64,11 +52,7 @@
 // ctx = type.serverStreamConnection
 func (b *BoltRequestProcessorV2) Process(context context.Context, msg interface{}, filter interface{}) {
 	if cmd, ok := msg.(*sofarpc.BoltV2RequestCommand); ok {
-<<<<<<< HEAD
-		deserializeRequestAllFieldsV2(cmd)
-=======
 		deserializeRequestAllFieldsV2(cmd, context)
->>>>>>> 52d54df7
 		streamId := atomic.AddUint32(&streamIdCsounter, 1)
 		streamIdStr := sofarpc.StreamIDConvert(streamId)
 
@@ -119,19 +103,8 @@
 	//serialize class name
 	var className string
 	serializeIns.DeSerialize(requestCommand.ClassName, &className)
-<<<<<<< HEAD
-	allField[sofarpc.SofaPropertyHeader("className")] = className
-	log.DefaultLogger.Debugf("ClassName is:", className)
-
-	//serialize header
-	var headerMap map[string]string
-
-	serializeIns.DeSerialize(requestCommand.HeaderMap, &headerMap)
-	log.DefaultLogger.Debugf("deSerialize  headerMap:", headerMap)
-=======
 	allField[sofarpc.SofaPropertyHeader(sofarpc.HeaderClassName)] = className
 	log.DefaultLogger.Debugf("Request ClassName is:", className)
->>>>>>> 52d54df7
 
 	for k, v := range headerMap {
 		allField[k] = v
