/*
 * Licensed to the Apache Software Foundation (ASF) under one or more
 * contributor license agreements.  See the NOTICE file distributed with
 * this work for additional information regarding copyright ownership.
 * The ASF licenses this file to You under the Apache License, Version 2.0
 * (the "License"); you may not use this file except in compliance with
 * the License.  You may obtain a copy of the License at
 *
 *     http://www.apache.org/licenses/LICENSE-2.0
 *
 * Unless required by applicable law or agreed to in writing, software
 * distributed under the License is distributed on an "AS IS" BASIS,
 * WITHOUT WARRANTIES OR CONDITIONS OF ANY KIND, either express or implied.
 * See the License for the specific language governing permissions and
 * limitations under the License.
 */

package protocol

import (
	"github.com/alipay/sofa-mosn/pkg/types"
)

// Protocol type definition
const (
	SofaRPC   types.Protocol = "SofaRpc"
	HTTP1     types.Protocol = "Http1"
	HTTP2     types.Protocol = "Http2"
	Xprotocol types.Protocol = "X"
)

// Host key for routing in MOSN Header
const (
	MosnHeaderHostKey        = "host"
	MosnHeaderPathKey        = "path"
	MosnHeaderQueryStringKey = "querystring"
	MosnHeaderMethod         = "method"
)

<<<<<<< HEAD
// CommonHeader wrapper for map[string]string
type CommonHeader map[string]string

// Get value of key
func (h CommonHeader) Get(key string) (value string, ok bool) {
	value, ok = h[key]
	return
}

// Set key-value pair in header map, the previous pair will be replaced if exists
func (h CommonHeader) Set(key string, value string) {
	h[key] = value
}

// Del delete pair of specified key
func (h CommonHeader) Del(key string) {
	delete(h, key)
}

// Range calls f sequentially for each key and value present in the map.
// If f returns false, range stops the iteration.
func (h CommonHeader) Range(f func(key, value string) bool) {
	for k, v := range h {
		// stop if f return false
		if !f(k, v) {
			break
		}
	}
}
=======
// Header with special meaning in istio
// todo maybe use ":authority"
const (
	IstioHeaderHostKey = "authority"
)
>>>>>>> 383ab970
<|MERGE_RESOLUTION|>--- conflicted
+++ resolved
@@ -37,7 +37,12 @@
 	MosnHeaderMethod         = "method"
 )
 
-<<<<<<< HEAD
+// Hseader with special meaning in istio
+// todo maybe use ":authority"
+const (
+	IstioHeaderHostKey = "authority"
+)
+
 // CommonHeader wrapper for map[string]string
 type CommonHeader map[string]string
 
@@ -66,11 +71,4 @@
 			break
 		}
 	}
-}
-=======
-// Header with special meaning in istio
-// todo maybe use ":authority"
-const (
-	IstioHeaderHostKey = "authority"
-)
->>>>>>> 383ab970
+}