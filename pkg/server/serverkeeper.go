--- conflicted
+++ resolved
@@ -141,11 +141,7 @@
 	shutdownCallbacks = append(shutdownCallbacks, cb)
 }
 
-<<<<<<< HEAD
-func reconfigure(){
-=======
 func reconfigure() {
->>>>>>> a7062995
 	// Stop accepting requests
 	StopAccept()
 
