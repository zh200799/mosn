{
  "servers": [
    {
      "default_log_path": "/home/admin/mosn/logs/default.log",
      "default_log_level": "DEBUG",
      "graceful_timeout": "10s",
      "processor": 1,
      "listeners": [
        {
<<<<<<< HEAD
          "name": "egress_http",
          "address": "0.0.0.0:12221",
          "bind_port": true,
          "filter_chains": [
            {
             "match":"",
             "tls_context":{},
              "filters": [
                {
                  "type": "proxy",
                  "config": {
                    "DownstreamProtocol": "Http1",
                    "Name": "proxy_config",
                    "SupportDynamicRoute": true,
                    "UpstreamProtocol": "Http2",
                    "VirtualHosts": [
                      {
                        "Domains": [
                          "www.antfin.com",
                          "www.alibaba.com"
                        ],
                        "Name": "www",
                        "RequireTls": "no",
                        "Routers": [
                          {
                            "Match": {
                              "Headers": [
                                {
                                  "Name": "x-custom-version",
                                  "Value": "pre-release",
                                  "Regex":false
                                }
                              ],
                              "Path": "/",
                              "Regex":".*",
                              "Prefix":"/a"
                            },
                            "Route": {
                              "ClusterName": "c1",
                              "MetadataMatch": {
                                "filter_metadata": {
                                  "mosn.lb": {
                                    "stage": "dev",
                                    "version": "1.2-pre"
                                  }
                                }
                              }
                            }
                          },
                          {
                            "Match": {
                              "Prefix": "/test/"
                            },
                            "Route": {
                              "WeightedCluster": {
                                "Clusters": [
                                  {
                                    "MetadataMatch": {
                                      "filter_metadata": {
                                        "mosn.lb": {
                                          "version": "1.0"
                                        }
                                      }
                                    },
                                    "Name": "c1",
                                    "Weight": 90
                                  },
                                  {
                                    "MetadataMatch": {
                                      "filter_metadmata": {
                                        "mosn.lb": {
                                          "version": "1.1"
                                        }
                                      }
                                    },
                                    "Name": "c2",
                                    "Weight": 10
                                  }
                                ]
                              }
                            }
                          }
                        ]
                      }
                    ]
                  }
                }
              ]
            }
          ],
          "stream_filters": [
            {
              "type": "healthcheck",
              "config": {
                "cache_time": "360s",
                "cluster_min_healthy_percentages": {
                  "local_service": 70
                },
                "passthrough": false
              }
            }
          ],
          "log_path": "/home/admin/mosn/logs/egress.log",
          "log_level": "DEBUG",
          "access_logs": [
            {
              "log_path": "./access_egress.log",
              "log_format": "%StartTime% %RequestReceivedDuration% %ResponseReceivedDuration% %REQ.requestid% %REQ.cmdcode% %RESP.requestid% %RESP.service%"
            }
          ]
        },
        {
=======
>>>>>>> 091cf921
          "name": "egress_sofa",
          "address": "0.0.0.0:12220",
          "bind_port": true,
          "filter_chains": [
            {
             "match":"",
             "tls_context":{
               "status": true,
               "inspector": true,
               "server_name": "hello.com",
               "ca_cert": "-----BEGIN CERTIFICATE-----\nMIIDMjCCAhoCCQDaFC8PcSS5qTANBgkqhkiG9w0BAQsFADBbMQswCQYDVQQGEwJD\nTjEKMAgGA1UECAwBYTEKMAgGA1UEBwwBYTEKMAgGA1UECgwBYTEKMAgGA1UECwwB\nYTEKMAgGA1UEAwwBYTEQMA4GCSqGSIb3DQEJARYBYTAeFw0xODA2MTQwMjQyMjVa\nFw0xOTA2MTQwMjQyMjVaMFsxCzAJBgNVBAYTAkNOMQowCAYDVQQIDAFhMQowCAYD\nVQQHDAFhMQowCAYDVQQKDAFhMQowCAYDVQQLDAFhMQowCAYDVQQDDAFhMRAwDgYJ\nKoZIhvcNAQkBFgFhMIIBIjANBgkqhkiG9w0BAQEFAAOCAQ8AMIIBCgKCAQEArbNc\nmOXvvOqZgJdxMIiklE8lykVvz5d7QZ0+LDVG8phshq9/woigfB1aFBAI36/S5LZQ\n5Fd0znblSa+LOY06jdHTkbIBYFlxH4tdRaD0B7DbFzR5bpzLv2Q+Zf5u5RI73Nky\nH8CjW9QJjboArHkwm0YNeENaoR/96nYillgYLnunol4h0pxY7ZC6PpaB1EBaTXcz\n0iIUX4ktUJQmYZ/DFzB0oQl9IWOj18ml2wYzu9rYsySzj7EPnDOOebsRfS5hl3fz\nHi4TC4PDh0mQwHqDQ4ncztkybuRSXFQ6RzEPdR5qtp9NN/G/TlfyB0CET3AFmGkp\nE2irGoF/JoZXEDeXmQIDAQABMA0GCSqGSIb3DQEBCwUAA4IBAQApzhQLS7fAcExZ\nx1S+hcy7lLF8QcPlsiH32SnLFg5LPy4prz71mebUchmt97t4T3tSWzwXi8job7Q2\nONYc6sr1LvaFtg7qoCfz5fPP5x+kKDkEPwCDJSTVPcXP+UtA407pxX8KPRN8Roay\ne3oGcmNqVu/DkkufkIL3PBg41JEMovWtKD+PXmeBafc4vGCHSJHJBmzMe5QtwHA0\nss/A9LHPaq3aLcIyFr8x7clxc7zZVaim+lVfNV3oPBnB4gU7kLFVT0zOhkM+V1A4\nQ5GVbGAu4R7ItY8kJ2b7slre0ajPUp2FMregt4mnUM3mu1nbltVhtoknXqHHMGgN\n4Lh4JfNx\n-----END CERTIFICATE-----\n",
               "cert_chain": "-----BEGIN CERTIFICATE-----\nMIIDJTCCAg0CAQEwDQYJKoZIhvcNAQELBQAwWzELMAkGA1UEBhMCQ04xCjAIBgNV\nBAgMAWExCjAIBgNVBAcMAWExCjAIBgNVBAoMAWExCjAIBgNVBAsMAWExCjAIBgNV\nBAMMAWExEDAOBgkqhkiG9w0BCQEWAWEwHhcNMTgwNjE0MDMxMzQyWhcNMTkwNjE0\nMDMxMzQyWjBWMQswCQYDVQQGEwJDTjEKMAgGA1UECAwBYTEKMAgGA1UECgwBYTEK\nMAgGA1UECwwBYTERMA8GA1UEAwwIdGVzdC5jb20xEDAOBgkqhkiG9w0BCQEWAWEw\nggEiMA0GCSqGSIb3DQEBAQUAA4IBDwAwggEKAoIBAQCrPq+Mo0nS3dJU1qGFwlIB\ni9HqRm5RGcfps+0W5LjEhqUKxKUweRrwDaIxpiSqjKeehz9DtLUpXBD29pHuxODU\nVsMH2U1AGWn9l4jMnP6G5iTMPJ3ZTXszeqALe8lm/f807ZA0C7moc+t7/d3+b6d2\nlnwR+yWbIZJUu2qw+HrR0qPpNlBP3EMtlQBOqf4kCl6TfpqrGfc9lW0JjuE6Taq3\ngSIIgzCsoUFe30Yemho/Pp4zA9US97DZjScQLQAGiTsCRDBASxXGzODQOfZL3bCs\n2w//1lqGjmhp+tU1nR4MRN+euyNX42ioEz111iB8y0VzuTIsFBWwRTKK1SF7YSEb\nAgMBAAEwDQYJKoZIhvcNAQELBQADggEBABnRM9JJ21ZaujOTunONyVLHtmxUmrdr\n74OJW8xlXYEMFu57Wi40+4UoeEIUXHviBnONEfcITJITYUdqve2JjQsH2Qw3iBUr\nmsFrWS25t/Krk2FS2cKg8B9azW2+p1mBNm/FneMv2DMWHReGW0cBp3YncWD7OwQL\n9NcYfXfgBgHdhykctEQ97SgLHDKUCU8cPJv14eZ+ehIPiv8cDWw0mMdMeVK9q71Y\nWn2EgP7HzVgdbj17nP9JJjNvets39gD8bU0g2Lw3wuyb/j7CHPBBzqxh+a8pihI5\n3dRRchuVeMQkMuukyR+/A8UrBMA/gCTkXIcP6jKO1SkKq5ZwlMmapPc=\n-----END CERTIFICATE-----\n",
               "private_key": "-----BEGIN RSA PRIVATE KEY-----\nMIIEpQIBAAKCAQEAqz6vjKNJ0t3SVNahhcJSAYvR6kZuURnH6bPtFuS4xIalCsSl\nMHka8A2iMaYkqoynnoc/Q7S1KVwQ9vaR7sTg1FbDB9lNQBlp/ZeIzJz+huYkzDyd\n2U17M3qgC3vJZv3/NO2QNAu5qHPre/3d/m+ndpZ8EfslmyGSVLtqsPh60dKj6TZQ\nT9xDLZUATqn+JApek36aqxn3PZVtCY7hOk2qt4EiCIMwrKFBXt9GHpoaPz6eMwPV\nEvew2Y0nEC0ABok7AkQwQEsVxszg0Dn2S92wrNsP/9Zaho5oafrVNZ0eDETfnrsj\nV+NoqBM9ddYgfMtFc7kyLBQVsEUyitUhe2EhGwIDAQABAoIBAG2Bj5ca0Fmk+hzA\nh9fWdMSCWgE7es4n81wyb/nE15btF1t0dsIxn5VE0qR3P1lEyueoSz+LrpG9Syfy\nc03B3phKxzscrbbAybOeFJ/sASPYxk1IshRE5PT9hJzzUs6mvG1nQWDW4qmjP0Iy\nDKTpV6iRANQqy1iRtlay5r42l6vWwHfRfwAv4ExSS+RgkYcavqOp3e9If2JnFJuo\n7Zds2i7Ux8dURX7lHqKxTt6phgoMmMpvO3lFYVGos7F13OR9NKElzjiefAQbweAt\nt8R+6A1rlIwnfywxET9ZXglfOFK6Q0nqCJhcEcKzT/Xfkd+h9XPACjOObJh3a2+o\nwg9GBFECgYEA2a6JYuFanKzvajFPbSeN1csfI9jPpK2+tB5+BB72dE74B4rjygiG\n0Rb26UjovkYfJJqKuKr4zDL5ziSlJk199Ae2f6T7t7zmyhMlWQtVT12iTQvBINTz\nNerKi5HNVBsCSGj0snbwo8u4QRgTjaIoVqTlOlUQuGqYuZ75l8g35IkCgYEAyWOM\nKagzpGmHWq/0ThN4kkwWOdujxuqrPf4un2WXsir+L90UV7X9wY4mO19pe5Ga2Upu\nXFDsxAZsanf8SbzkTGHvzUobFL7eqsiwaUSGB/cGEtkIyVlAdyW9DhiZFt3i9mEF\nbBsHnEDHPHL4tu+BB8G3WahHjWOnbWZ3NTtP94MCgYEAi3XRmSLtjYER5cPvsevs\nZ7M5oRqvdT7G9divPW6k0MEjEJn/9BjgXqbKy4ylZ/m+zBGinEsVGKXz+wjpMY/m\nCOjEGCUYC5AfgAkiHVkwb6d6asgEFEe6BaoF18MyfBbNsJxlYMzowNeslS+an1vr\nYg9EuMl06+GHNSzPlVl1zZkCgYEAxXx8N2F9eu4NUK4ZafMIGpbIeOZdHbSERp+b\nAq5yasJkT3WB/F04QXVvImv3Gbj4W7r0rEyjUbtm16Vf3sOAMTMdIHhaRCbEXj+9\nVw1eTjM8XoE8b465e92jHk6a2WSvq6IK2i9LcDvJ5QptwZ7uLjgV37L4r7sYtVx0\n69uFGJcCgYEAot7im+Yi7nNsh1dJsDI48liKDjC6rbZoCeF7Tslp8Lt+4J9CA9Ux\nSHyKjg9ujbjkzCWrPU9hkugOidDOmu7tJAxB5cS00qJLRqB5lcPxjOWcBXCdpBkO\n0tdT/xRY/MYLf3wbT95enaPlhfeqBBXKNQDya6nISbfwbMLfNxdZPJ8=\n-----END RSA PRIVATE KEY-----\n",
               "verify_client": true,
               "cipher_suites": "ECDHE-RSA-AES256-GCM-SHA384",
               "ecdh_curves": "P256"
               },
              "filters": [
                {
                  "type": "proxy",
                  "config": {
                    "downstream_protocol": "SofaRpc",
                    "name": "proxy_config",
                    "support_dynamic_route": true,
                    "upstream_protocol": "SofaRpc",
                    "virtual_hosts": [
                      {
                        "name": "sofa",
                        "require_tls": "no",
                        "domains":[
                          "*testwilccard"
                        ],
                        "routers": [
                          {
                            "match": {
                              "headers": [
                                {
                                  "name": "service",
                                  "value": "com.alipay.rpc.common.service.facade.pb.SampleServicePb:1.0",
                                  "regex":false
                                }
                              ]
                            },
                            "route": {
                              "cluster_name": "test_cpp",
                              "cluster_header": {
                                "filter_metadata": {
                                  "mosn.lb": {
                                    "version":"1.1",
                                    "stage":"pre-release",
                                    "label": "gray"
                                  }
                                }
                              }
                            }
                          }
                        ]
                      }
                    ]
                  }
                }
              ]
            }
          ],
          "stream_filters": [
            {
              "type": "healthcheck",
              "config": {
                "cache_time": "360s",
                "cluster_min_healthy_percentages": {
                  "local_service": 70
                },
                "passthrough": false
              }
            }
          ],
          "log_path": "/home/admin/mosn/logs/egress.log",
          "log_level": "DEBUG",
          "access_logs": [
            {
              "log_path": "./access_egress.log",
              "log_format": "%StartTime% %RequestReceivedDuration% %ResponseReceivedDuration% %REQ.requestid% %REQ.cmdcode% %RESP.requestid% %RESP.service%"
            }
<<<<<<< HEAD
          ]
        },
        {
          "name": "ingress_sofa",
          "address": "127.0.0.1:8888",
          "bind_port": true,
          "filter_chains": [
            {
             "match":"",
             "tls_context":{},
              "Filters": [
                {
                  "type": "proxy",
                  "config": {
                    "DownstreamProtocol": "SofaRpc",
                    "Name": "proxy_config",
                    "SupportDynamicRoute": true,
                    "UpstreamProtocol": "SofaRpc",
                    "VirtualHosts": [
                      {
                        "Name": "sofa",
                        "RequireTls": "no",
                        "Domains":[
                          "*"
                        ],
                        "Routers": [
                          {
                            "Match": {
                              "Headers": [
                                {
                                  "Name": "service",
                                  "Value": "com.alipay.rpc.common.service.facade.pb.SampleServicePb:1.0",
                                  "Regex":false
                                }
                              ]
                            },
                            "Route": {
                              "ClusterName": "c1",
                              "MetadataMatch": {
                                "filter_metadata": {
                                  "mosn.lb": {
                                    "label": "gray",
                                    "version":"1.1",
                                    "stage":"pre-release"
                                  }
                                }
                              }
                            }
                          }
                        ]
                      }
                    ]
                  }
                }
              ]
            }
          ],
          "stream_filters": [
            {
              "type": "healthcheck",
              "config": {
                "cache_time": "360s",
                "cluster_min_healthy_percentages": {
                  "local_service": 70
                },
                "passthrough": false
              }
            }
          ],
          "log_path": "/home/admin/mosn/logs/egress.log",
          "log_level": "DEBUG",
          "access_logs": [
            {
              "log_path": "./access_egress.log",
              "log_format": "%StartTime% %RequestReceivedDuration% %ResponseReceivedDuration% %REQ.requestid% %REQ.cmdcode% %RESP.requestid% %RESP.service%"
            }
          ]
=======
          ],
          "disable_conn_io": false
>>>>>>> 091cf921
        }
      ]
    }
  ],
  "cluster_manager": {
    "auto_discovery": true,
    "registry_use_health_check": true,
    "clusters": [
      {
        "name": "test_cpp",
        "type": "SIMPLE",
        "sub_type": "",
        "lb_type": "LB_ROUNDROBIN",
        "max_request_per_conn": 0,
        "conn_buffer_limit_bytes": 0,
        "circuit_breakers":[
          {
            "priority":"default",
          "max_connections": 1024,
          "max_pending_requests": 1024,
          "max_requests": 1024,
          "max_retries": 3
        }
      ],
        
        "health_check": {
          "protocol": "SofaRpc",
          "timeout": "90s",
          "healthy_threshold": 2,
          "unhealthy_threshold": 2,
          "interval": "15s",
          "interval_jitter": 0,
          "check_path": ""
        },
        "spec": {},
        "hosts": [
          {
            "address": "11.166.22.163:12200",
            "hostname": "downstream_machine1",
            "weight": 1,
            "meta_data": {
              "stage": "pre-release",
              "version": "1.1",
              "label": "gray"
            }
          }
        ],
        "lb_subset_config": {
          "fall_back_policy": 2,
          "default_subset": {
            "stage": "pre-release",
            "version": "1.1",
            "label": "gray"
          },
          "subset_selectors": [
            [
               "stage", "type"
            ],
            [
              "stage", "label","version"
            ],
            ["version"]
          ]
        }
      }
    ]
  }
}<|MERGE_RESOLUTION|>--- conflicted
+++ resolved
@@ -7,121 +7,6 @@
       "processor": 1,
       "listeners": [
         {
-<<<<<<< HEAD
-          "name": "egress_http",
-          "address": "0.0.0.0:12221",
-          "bind_port": true,
-          "filter_chains": [
-            {
-             "match":"",
-             "tls_context":{},
-              "filters": [
-                {
-                  "type": "proxy",
-                  "config": {
-                    "DownstreamProtocol": "Http1",
-                    "Name": "proxy_config",
-                    "SupportDynamicRoute": true,
-                    "UpstreamProtocol": "Http2",
-                    "VirtualHosts": [
-                      {
-                        "Domains": [
-                          "www.antfin.com",
-                          "www.alibaba.com"
-                        ],
-                        "Name": "www",
-                        "RequireTls": "no",
-                        "Routers": [
-                          {
-                            "Match": {
-                              "Headers": [
-                                {
-                                  "Name": "x-custom-version",
-                                  "Value": "pre-release",
-                                  "Regex":false
-                                }
-                              ],
-                              "Path": "/",
-                              "Regex":".*",
-                              "Prefix":"/a"
-                            },
-                            "Route": {
-                              "ClusterName": "c1",
-                              "MetadataMatch": {
-                                "filter_metadata": {
-                                  "mosn.lb": {
-                                    "stage": "dev",
-                                    "version": "1.2-pre"
-                                  }
-                                }
-                              }
-                            }
-                          },
-                          {
-                            "Match": {
-                              "Prefix": "/test/"
-                            },
-                            "Route": {
-                              "WeightedCluster": {
-                                "Clusters": [
-                                  {
-                                    "MetadataMatch": {
-                                      "filter_metadata": {
-                                        "mosn.lb": {
-                                          "version": "1.0"
-                                        }
-                                      }
-                                    },
-                                    "Name": "c1",
-                                    "Weight": 90
-                                  },
-                                  {
-                                    "MetadataMatch": {
-                                      "filter_metadmata": {
-                                        "mosn.lb": {
-                                          "version": "1.1"
-                                        }
-                                      }
-                                    },
-                                    "Name": "c2",
-                                    "Weight": 10
-                                  }
-                                ]
-                              }
-                            }
-                          }
-                        ]
-                      }
-                    ]
-                  }
-                }
-              ]
-            }
-          ],
-          "stream_filters": [
-            {
-              "type": "healthcheck",
-              "config": {
-                "cache_time": "360s",
-                "cluster_min_healthy_percentages": {
-                  "local_service": 70
-                },
-                "passthrough": false
-              }
-            }
-          ],
-          "log_path": "/home/admin/mosn/logs/egress.log",
-          "log_level": "DEBUG",
-          "access_logs": [
-            {
-              "log_path": "./access_egress.log",
-              "log_format": "%StartTime% %RequestReceivedDuration% %ResponseReceivedDuration% %REQ.requestid% %REQ.cmdcode% %RESP.requestid% %RESP.service%"
-            }
-          ]
-        },
-        {
-=======
->>>>>>> 091cf921
           "name": "egress_sofa",
           "address": "0.0.0.0:12220",
           "bind_port": true,
@@ -205,88 +90,7 @@
               "log_path": "./access_egress.log",
               "log_format": "%StartTime% %RequestReceivedDuration% %ResponseReceivedDuration% %REQ.requestid% %REQ.cmdcode% %RESP.requestid% %RESP.service%"
             }
-<<<<<<< HEAD
           ]
-        },
-        {
-          "name": "ingress_sofa",
-          "address": "127.0.0.1:8888",
-          "bind_port": true,
-          "filter_chains": [
-            {
-             "match":"",
-             "tls_context":{},
-              "Filters": [
-                {
-                  "type": "proxy",
-                  "config": {
-                    "DownstreamProtocol": "SofaRpc",
-                    "Name": "proxy_config",
-                    "SupportDynamicRoute": true,
-                    "UpstreamProtocol": "SofaRpc",
-                    "VirtualHosts": [
-                      {
-                        "Name": "sofa",
-                        "RequireTls": "no",
-                        "Domains":[
-                          "*"
-                        ],
-                        "Routers": [
-                          {
-                            "Match": {
-                              "Headers": [
-                                {
-                                  "Name": "service",
-                                  "Value": "com.alipay.rpc.common.service.facade.pb.SampleServicePb:1.0",
-                                  "Regex":false
-                                }
-                              ]
-                            },
-                            "Route": {
-                              "ClusterName": "c1",
-                              "MetadataMatch": {
-                                "filter_metadata": {
-                                  "mosn.lb": {
-                                    "label": "gray",
-                                    "version":"1.1",
-                                    "stage":"pre-release"
-                                  }
-                                }
-                              }
-                            }
-                          }
-                        ]
-                      }
-                    ]
-                  }
-                }
-              ]
-            }
-          ],
-          "stream_filters": [
-            {
-              "type": "healthcheck",
-              "config": {
-                "cache_time": "360s",
-                "cluster_min_healthy_percentages": {
-                  "local_service": 70
-                },
-                "passthrough": false
-              }
-            }
-          ],
-          "log_path": "/home/admin/mosn/logs/egress.log",
-          "log_level": "DEBUG",
-          "access_logs": [
-            {
-              "log_path": "./access_egress.log",
-              "log_format": "%StartTime% %RequestReceivedDuration% %ResponseReceivedDuration% %REQ.requestid% %REQ.cmdcode% %RESP.requestid% %RESP.service%"
-            }
-          ]
-=======
-          ],
-          "disable_conn_io": false
->>>>>>> 091cf921
         }
       ]
     }
